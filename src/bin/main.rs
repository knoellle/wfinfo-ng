--- conflicted
+++ resolved
@@ -168,9 +168,7 @@
     let arguments = Arguments::parse();
     let default_log_path = PathBuf::from_str(&std::env::var("HOME").unwrap()).unwrap().join(PathBuf::from_str(".local/share/Steam/steamapps/compatdata/230410/pfx/drive_c/users/steamuser/AppData/Local/Warframe/EE.log")?);
     let log_path = arguments.game_log_file_path.unwrap_or(default_log_path);
-<<<<<<< HEAD
     let window_name = arguments.window_name;
-=======
     let env = Env::default()
         .filter_or("WFINFO_LOG", "info")
         .write_style_or("WFINFO_STYLE", "always");
@@ -181,7 +179,6 @@
         .format_target(false)
         .init();
 
->>>>>>> 399be07c
     let windows = Window::all()?;
     let db = Database::load_from_file(None, None);
     let Some(warframe_window) = windows.iter().find(|x| x.title() == window_name) else {
